--- conflicted
+++ resolved
@@ -110,16 +110,15 @@
     this.put(type, key, opts, cb);
   }
 
-<<<<<<< HEAD
   resetAll(cb) {
     this.db.resetAll(cb);
-=======
+  }
+
   close(callback) {
     this.db.close((err) => {
       this.db.removeAllListeners();
       callback(err);
     });
->>>>>>> 71997f62
   }
 }
 
